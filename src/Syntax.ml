(* Opening a library for generic programming (https://github.com/dboulytchev/GT).
   The library provides "@type ..." syntax extension and plugins like show, etc.
*)
open GT 
    
(* Simple expressions: syntax and semantics *)
module Expr =
  struct
    
    (* The type for expressions. Note, in regular OCaml there is no "@type..." 
       notation, it came from GT. 
    *)
    @type t =
    (* integer constant *) | Const of int
    (* variable         *) | Var   of string
    (* binary operator  *) | Binop of string * t * t with show

    (* Available binary operators:
        !!                   --- disjunction
        &&                   --- conjunction
        ==, !=, <=, <, >=, > --- comparisons
        +, -                 --- addition, subtraction
        *, /, %              --- multiplication, division, reminder
    *)
                                                            
    (* State: a partial map from variables to integer values. *)
    type state = string -> int 

    (* Empty state: maps every variable into nothing. *)
    let empty = fun x -> failwith (Printf.sprintf "Undefined variable %s" x)

    (* Update: non-destructively "modifies" the state s by binding the variable x 
      to value v and returns the new state.
    *)
    let update x v s = fun y -> if x = y then v else s y

    (* Expression evaluator

          val eval : state -> t -> int
 
       Takes a state and an expression, and returns the value of the expression in 
       the given state.
    *)
    let rec eval st e : int = 
      match e with 
        | Const (c) -> c
        | Var (v) -> st v 
        | Binop (op, left, right) -> 
          let e_l = eval st left in
          let e_r = eval st right in 
          let to_bool cond = if cond == 0 then false else true in
          let to_int b = if b then 1 else 0 in
            match op with
              | "!!" -> to_int (to_bool e_l || to_bool e_r)
              | "&&" -> to_int (to_bool e_l && to_bool e_r)
              | "==" -> to_int (e_l == e_r)
              | "!=" -> to_int (e_l != e_r)
              | ">=" -> to_int (e_l >= e_r)
              | "<=" -> to_int (e_l <= e_r)
              | ">" -> to_int (e_l > e_r)
              | "<" -> to_int (e_l < e_r)
              | "+" -> e_l + e_r
              | "-" -> e_l - e_r
              | "*" -> e_l * e_r
              | "/" -> e_l / e_r
              | "%" -> e_l mod e_r
              | _ -> failwith (Printf.sprintf "Unknown operation %s" op);;
  end
                    
(* Simple statements: syntax and sematics *)
module Stmt =
  struct

    (* The type for statements *)
    @type t =
    (* read into the variable           *) | Read   of string
    (* write the value of an expression *) | Write  of Expr.t
    (* assignment                       *) | Assign of string * Expr.t
    (* composition                      *) | Seq    of t * t with show

    (* The type of configuration: a state, an input stream, an output stream *)
    type config = Expr.state * int list * int list 

    (* Statement evaluator

          val eval : config -> t -> config

       Takes a configuration and a statement, and returns another configuration
    *)
<<<<<<< HEAD
    let rec eval (st, input_s, output_s) stmt: config = 
      match stmt with 
        | Read name -> (Expr.update name (List.hd input_s) st, List.tl input_s, output_s)
        | Write expr -> let res = Expr.eval st expr in 
            (st, input_s, output_s @ [res])
        | Assign (name, expr) -> (Expr.update name (Expr.eval st expr) st, input_s, output_s)
        | Seq (stmt1, stmt2) -> eval (eval (st, input_s, output_s) stmt1) stmt2;;                                        
  end
=======
    let eval _ = failwith "Not implemented yet"
                                                         
  end

(* The top-level definitions *)

(* The top-level syntax category is statement *)
type t = Stmt.t    

(* Top-level evaluator

     eval : int list -> t -> int list

   Takes a program and its input stream, and returns the output stream
*)
let eval i p =
  let _, _, o = Stmt.eval (Expr.empty, i, []) p in o
>>>>>>> 2f6169cd
<|MERGE_RESOLUTION|>--- conflicted
+++ resolved
@@ -87,7 +87,6 @@
 
        Takes a configuration and a statement, and returns another configuration
     *)
-<<<<<<< HEAD
     let rec eval (st, input_s, output_s) stmt: config = 
       match stmt with 
         | Read name -> (Expr.update name (List.hd input_s) st, List.tl input_s, output_s)
@@ -95,10 +94,6 @@
             (st, input_s, output_s @ [res])
         | Assign (name, expr) -> (Expr.update name (Expr.eval st expr) st, input_s, output_s)
         | Seq (stmt1, stmt2) -> eval (eval (st, input_s, output_s) stmt1) stmt2;;                                        
-  end
-=======
-    let eval _ = failwith "Not implemented yet"
-                                                         
   end
 
 (* The top-level definitions *)
@@ -113,5 +108,4 @@
    Takes a program and its input stream, and returns the output stream
 *)
 let eval i p =
-  let _, _, o = Stmt.eval (Expr.empty, i, []) p in o
->>>>>>> 2f6169cd
+  let _, _, o = Stmt.eval (Expr.empty, i, []) p in o